--- conflicted
+++ resolved
@@ -184,11 +184,7 @@
     residues = collect(eachresidue(atoms))
     @test index.(filter(at -> name(at) in ("N", "HG1"), residues[2])) == [13, 21]
     @test findall(at -> name(at) in ("N", "HG1"), residues[2]) == [1, 9]
-<<<<<<< HEAD
-    @test mass(residues[1]) == 73.09488999999999
-=======
     @test_throws ArgumentError Residue(atoms, 1:15)
->>>>>>> 1328b382
 end
 
 #
