"""
<<<<<<< HEAD
   Residue(atoms::AbstractVector{<:Atom}, range::UnitRange{Int})
=======
    Residue
>>>>>>> cee3b900

Residue data structure. 

The Residue structure carries the properties of the residue or molecule of the atoms
it contains, but it does not copy the original vector of atoms, only the residue
meta data for each residue. Thus, changes in the residue atoms will be reflected in the
original vector of atoms.

### Example

```jldoctest
julia> using PDBTools

julia> pdb = wget("1LBD");

julia> residues = collect(eachresidue(pdb))
238-element Vector{Residue}[
    SER225A
    ALA226A
    ⋮
    MET461A
    THR462A
]

julia> resnum.(residues[1:3])
3-element Vector{Int32}:
 225
 226
 227

julia> residues[5].chain
"A"

julia> residues[8].range
52:58

julia> mass(residues[1])
82.0385

```

"""
struct Residue{T<:Atom,Vec<:AbstractVector{T}} <: AbstractStructuralElement{T}
    atoms::Vec
    range::UnitRange{Int}
    name::String7
    resname::String7
    residue::Int32
    resnum::Int32
    chain::String3
    model::Int32
    segname::String7
end

# Necessary for the interface: define the _same function
_same(::Type{Residue}, at1::Atom, at2::Atom) = same_residue(at1, at2) 

# Constructors
function Residue(atoms::AbstractVector{<:Atom}, range::AbstractRange{<:Integer})
    i = range[begin]
    # Check if the range effectively corresponds to a single residue (unsafe check)
    for j = range[begin]+1:range[end]
        if !(_same(Residue, atoms[j], atoms[i]))
            throw(ArgumentError("""\n 
                Range $range does not correspond to a single residue or molecule.

            """))
        end
    end
    Residue(atoms,
        UnitRange{Int}(range),
        atoms[i].resname,
        atoms[i].resname,
        atoms[i].residue,
        atoms[i].resnum,
        atoms[i].chain,
        atoms[i].model,
        atoms[i].segname,
    )
end
<<<<<<< HEAD
Residue(atoms::AbstractVector{<:Atom}) = Residue(atoms, 1:length(atoms))

function Base.getindex(residue::Residue, i::Int)
    i > 0 || throw(ArgumentError("Residue index must be in 1:$(length(residue))"))
    (i <= length(residue)) || throw(ArgumentError("Residue has $(length(residue)) atoms, tried to fetch index $i."))
    i = first(residue.range) + i - 1
    residue.atoms[i]
end

#
# Structure and function to define the eachresidue iterator
#
struct EachResidue{T<:AbstractVector{<:Atom}}
    atoms::T
end
=======
Residue(atoms::AbstractVector{<:Atom}) = Residue(atoms, eachindex(atoms))
>>>>>>> cee3b900

"""
    eachresidue(atoms::AbstractVector{<:Atom})

Iterator for the residues (or molecules) of a selection. 

### Example

```jldoctest
julia> using PDBTools

julia> atoms = wget("1LBD");

julia> eachresidue(atoms)
 Residue iterator with length = 238

julia> collect(eachresidue(atoms))
238-element Vector{Residue}[ 
    SER225A
    ALA226A
    ⋮
    MET461A
    THR462A
]
```

"""
eachresidue(atoms::AbstractVector{<:Atom}) = EachStructuralElement{Residue}(atoms)

# Specific getters for this type
name(residue::Residue) = residue.name
resname(residue::Residue) = residue.resname
residue(residue::Residue) = residue.residue
resnum(residue::Residue) = residue.resnum
chain(residue::Residue) = residue.chain
model(residue::Residue) = residue.model
segname(residue::Residue) = residue.segname
mass(residue::Residue) = mass(@view residue.atoms[residue.range])

@testitem "Residue iterator" begin
    using PDBTools
    atoms = read_pdb(PDBTools.TESTPDB, "protein")
    residues = eachresidue(atoms)
    @test length(residues) == 104
    @test name(Residue(atoms, 1:12)) == "ALA"
    @test Residue(atoms, 1:12).range == 1:12
    @test Residue(atoms[1:12]).range == 1:12
    @test firstindex(residues) == 1
    @test lastindex(residues) == 104
    @test_throws ArgumentError residues[1]
    residues = collect(eachresidue(atoms))
    @test index.(filter(at -> name(at) in ("N", "HG1"), residues[2])) == [13, 21]
    @test findall(at -> name(at) in ("N", "HG1"), residues[2]) == [1, 9]
    @test_throws ArgumentError Residue(atoms, 1:15)
end

#
# io show functions
#
function Base.show(io::IO, residue::Residue)
    compact = get(io, :compact, false)::Bool
    if compact
        print(io, "$(name(residue))$(resnum(residue))$(chain(residue))")
    else
        println(io, " Residue of name $(name(residue)) with $(length(residue)) atoms.")
        show(IOContext(io, :type => false), @view residue.atoms[residue.range])
    end
end

@testitem "residue show" begin
    using PDBTools
    using ShowMethodTesting
    ENV["LINES"] = 10
    ENV["COLUMNS"] = 120
    ats = read_pdb(PDBTools.SMALLPDB)
    r = eachresidue(ats)
    @test parse_show(r; repl=Dict("PDBTools." => "")) ≈ "Residue iterator with length = 3"
    rc = collect(r)
    @test parse_show(rc; repl=Dict("PDBTools." => "")) ≈ """
    3-element Vector{Residue}[ 
        ALA1A
        CYS2A
        ASP3A
    ]
    """
    @test parse_show(rc[1]; repl=Dict(r"^((?:[^\n]*\n){3}).*"s => s"\1")) ≈ """
     Residue of name ALA with 12 atoms.
    index name resname chain   resnum  residue        x        y        z occup  beta model segname index_pdb
       1    N     ALA     A        1        1   -9.229  -14.861   -5.481  0.00  0.00     1    PROT         1
    """
end

#
# Properties of residues
#
isprotein(residue::Residue) = haskey(protein_residues, resname(residue))

export isprotein
export isacidic, isaliphatic, isaromatic, isbasic, ischarged
export ishydrophobic, isneutral, isnonpolar, ispolar
export iswater

isacidic(r::Residue) = isprotein(r) && protein_residues[r.resname].type == "Acidic"
isaliphatic(r::Residue) = isprotein(r) && protein_residues[r.resname].type == "Aliphatic"
isaromatic(r::Residue) = isprotein(r) && protein_residues[r.resname].type == "Aromatic"
isbasic(r::Residue) = isprotein(r) && protein_residues[r.resname].type == "Basic"
ischarged(r::Residue) = isprotein(r) && protein_residues[r.resname].charge != 0
isneutral(r::Residue) = isprotein(r) && protein_residues[r.resname].charge == 0
ishydrophobic(r::Residue) = isprotein(r) && protein_residues[r.resname].hydrophobic
ispolar(r::Residue) = isprotein(r) && protein_residues[r.resname].polar
isnonpolar(r::Residue) = isprotein(r) && !ispolar(r)

isacidic(atom::Atom) = isprotein(atom) && protein_residues[atom.resname].type == "Acidic"
isaliphatic(atom::Atom) = isprotein(atom) && protein_residues[atom.resname].type == "Aliphatic"
isaromatic(atom::Atom) = isprotein(atom) && protein_residues[atom.resname].type == "Aromatic"
isbasic(atom::Atom) = isprotein(atom) && protein_residues[atom.resname].type == "Basic"
ischarged(atom::Atom) = isprotein(atom) && protein_residues[atom.resname].charge != 0
isneutral(atom::Atom) = isprotein(atom) && protein_residues[atom.resname].charge == 0
ishydrophobic(atom::Atom) = isprotein(atom) && protein_residues[atom.resname].hydrophobic
ispolar(atom::Atom) = isprotein(atom) && protein_residues[atom.resname].polar
isnonpolar(atom::Atom) = isprotein(atom) && !ispolar(atom)

const water_residues = ["HOH", "OH2", "TIP3", "TIP3P", "TIP4P", "TIP5P", "TIP7P", "SPC", "SPCE"]
iswater(r::Residue; water_residues=water_residues) = r.resname in water_residues
iswater(atom::Atom; water_residues=water_residues) = atom.resname in water_residues

@testitem "residue of atom" begin
    pdb = read_pdb(PDBTools.TESTPDB)
    glu = select(pdb, "resname GLU")
    @test isacidic(glu[1])
    @test !isaliphatic(glu[1])
    @test !isaromatic(glu[1])
    @test !isbasic(glu[1])
    @test ischarged(glu[1])
    @test !isneutral(glu[1])
    @test !ishydrophobic(glu[1])
    @test ispolar(glu[1])
    @test !isnonpolar(glu[1])
    @test !iswater(glu[1])
    phe = select(pdb, "resname PHE")
    @test !isacidic(phe[1])
    @test !isaliphatic(phe[1])
    @test isaromatic(phe[1])
    @test !isbasic(phe[1])
    @test !ischarged(phe[1])
    @test isneutral(phe[1])
    @test ishydrophobic(phe[1])
    @test !ispolar(phe[1])
    @test isnonpolar(phe[1])
    @test !iswater(glu[1])
    wat = select(pdb, "water")
    @test iswater(wat[1])
end

@testitem "full residue" begin
    pdb = read_pdb(PDBTools.TESTPDB)
    glu_atoms = select(pdb, "resname GLU")
    glu = collect(eachresidue(glu_atoms))
    @test isacidic(glu[1])
    @test !isaliphatic(glu[1])
    @test !isaromatic(glu[1])
    @test !isbasic(glu[1])
    @test ischarged(glu[1])
    @test !isneutral(glu[1])
    @test !ishydrophobic(glu[1])
    @test ispolar(glu[1])
    @test !isnonpolar(glu[1])
    @test !iswater(glu[1])
    @test mass(glu[1]) ≈ 128.1077 atol=1e-3
    @test mass(glu[begin]) ≈ mass(glu[end])
    @test segname(glu[begin]) == "PROT"
    @test segname(glu[end]) == "PROT"
    phe_atoms = select(pdb, "resname PHE")
    phe = collect(eachresidue(phe_atoms))
    @test !isacidic(phe[1])
    @test !isaliphatic(phe[1])
    @test isaromatic(phe[1])
    @test !isbasic(phe[1])
    @test !ischarged(phe[1])
    @test isneutral(phe[1])
    @test ishydrophobic(phe[1])
    @test !ispolar(phe[1])
    @test isnonpolar(phe[1])
    @test !iswater(glu[1])
    water = select(pdb, "water and resnum <= 3")
    watresiter = eachresidue(water)
    watres = collect(eachresidue(water))
    @test iswater(watres[1])
end

"""
    residue_ticks(
        atoms (or) residues (or) residue iterator; 
        first=nothing, last=nothing, stride=1, oneletter=true, serial=false
    )

Returns a tuple with residue numbers and residue names for the given atoms, to be used as tick labels in plots.

The structure data can be provided a vector of `Atom`s, a vector of `Residue`s or an `eachresidue` iterator. 

`first` and `last` optional keyword parameters are integers that refer to the residue numbers to be included. 
The `stride` option can be used to skip residues and declutter the tick labels.

If `oneletter` is `false`, three-letter residue codes are returned. Residues with unknown names will be 
named `X` or `XXX`. 

If `serial=true` the sequential residue index will be used as the index of the ticks. If instead
`serial=false`, the positions will be set to the residue numbers.

# Examples

```jldoctest
julia> using PDBTools

julia> atoms = wget("1LBD", "protein");

julia> residue_ticks(atoms; stride=50) # Vector{<:Atom} as input
(Int32[225, 275, 325, 375, 425], ["S225", "Q275", "L325", "L375", "L425"])

julia> residue_ticks(atoms; first=235, last=240) # first=10
(Int32[235, 236, 237, 238, 239, 240], ["I235", "L236", "E237", "A238", "E239", "L240"])

julia> residue_ticks(eachresidue(atoms); stride=50) # residue iterator as input
(Int32[225, 275, 325, 375, 425], ["S225", "Q275", "L325", "L375", "L425"])

julia> residue_ticks(collect(eachresidue(atoms)); stride=50) # Vector{Residue} as input
(Int32[225, 275, 325, 375, 425], ["S225", "Q275", "L325", "L375", "L425"])

julia> residue_ticks(atoms; first=10, stride=50, serial=true) # using serial=true
(10:50:210, ["R234", "K284", "R334", "S384", "E434"])

```

The resulting tuple of residue numbers and labels can be used as `xticks` in `Plots.plot`, for example.

"""
function residue_ticks(residues::Union{AbstractVector{Residue}, EachStructuralElement{<:Residue}};
    first=nothing, last=nothing, stride=1,
    oneletter::Bool = true,
    serial::Bool=false,
)
    resnames = resname.(residues)
    if oneletter
        resnames = PDBTools.oneletter.(resnames)
    end
    resnums = resnum.(residues)
    ticklabels = resnames .* string.(resnums)
    if !serial && (!allunique(resnums) || !issorted(resnums))
        @warn """\n
            Residue numbers are not unique and/or are not sorted. Using serial indexing (1:$stride:$(lastindex(residues))) to define x-tick positions.
        
        """ _file=nothing _line=nothing
        serial = true
    end
    if serial
        first = isnothing(first) ? 1 : first
        last = isnothing(last) ? length(residues) : last
        if first < firstindex(resnums) || last > lastindex(resnums)
            throw(ArgumentError("""\n
                First or last residue index out of residue number range: $(firstindex(resnums)) to $(lastindex(resnums)).

            """))
        end
        ticks = (first:stride:last, ticklabels[first:stride:last])
    else
        first = isnothing(first) ? 1 : findfirst(==(first), resnums)
        last = isnothing(last) ? length(residues) : findfirst(==(last), resnums)
        if (isnothing(first) || isnothing(last)) 
            throw(ArgumentError("""\n
                First or last residue index out of residue number range: $(minimum(resnums)) to $(maximum(resnums)).

            """))
        end
        ticks = (resnums[first:stride:last], ticklabels[first:stride:last])
    end
    return ticks
end
function residue_ticks(atoms::AbstractVector{<:Atom}; kargs...)
    residues = eachresidue(atoms)
    return residue_ticks(residues; kargs...)
end

@testitem "residue_ticks" begin
    # residue indices start with 1
    atoms = wget("1UBQ")
    @test residue_ticks(eachresidue(atoms), stride=20, serial=false) == ([1, 21, 41, 61, 81, 101, 121], ["M1", "D21", "Q41", "I61", "X81", "X101", "X121"])
    @test residue_ticks(collect(eachresidue(atoms)), stride=20, serial=false) == ([1, 21, 41, 61, 81, 101, 121], ["M1", "D21", "Q41", "I61", "X81", "X101", "X121"])
    @test residue_ticks(atoms, stride=20, serial=false) == ([1, 21, 41, 61, 81, 101, 121], ["M1", "D21", "Q41", "I61", "X81", "X101", "X121"])
    atoms = select(atoms, "protein")
    # serial indexing
    @test residue_ticks(atoms; first=10, stride=10, serial=true) == (10:10:70, ["G10", "S20", "I30", "Q40", "L50", "N60", "V70"])
    @test residue_ticks(atoms; first=1, stride=10, serial=true) == (1:10:71, ["M1", "K11", "D21", "Q31", "Q41", "E51", "I61", "L71"])
    @test residue_ticks(atoms; first=10, stride=1, last=15, serial=true) == (10:1:15, ["G10", "K11", "T12", "I13", "T14", "L15"])
    @test residue_ticks(atoms; first=10, stride=2, last=15, serial=true) == (10:2:14, ["G10", "T12", "T14"])
    # resnum indexing
    @test residue_ticks(atoms; stride=20, serial=false) == ([1, 21, 41, 61], ["M1", "D21", "Q41", "I61"])
    @test residue_ticks(atoms; stride = 20, first = 2, serial=false) == ([2, 22, 42, 62], ["Q2", "T22", "R42", "Q62"])
    @test residue_ticks(atoms; stride = 20, last = 42, serial=false) == ([1, 21, 41], ["M1", "D21", "Q41"])
    @test residue_ticks(atoms; stride = 20, last = 42, first = 2, serial=false) == ([2, 22, 42], ["Q2", "T22", "R42"])
    # Shift resnums
    for at in atoms
        at.resnum += 10
    end
    @test residue_ticks(atoms; stride=20, serial=false) == ([11, 31, 51, 71], ["M11", "D31", "Q51", "I71"])
    @test_throws ArgumentError residue_ticks(atoms; stride = 20, first = 2, serial=false)
    @test residue_ticks(atoms; stride = 20, first = 13, serial=false) == ([13, 33, 53, 73], ["I13", "I33", "L53", "K73"])
    @test residue_ticks(atoms; stride = 20, last = 42, serial=false) == ([11, 31], ["M11", "D31"])
    @test_throws ArgumentError residue_ticks(atoms; stride = 20, first = 42, last = 90, serial=false) 
    @test residue_ticks(atoms; stride = 20, first = 42, last = 85, serial=false) == ([42, 62, 82], ["D42", "D62", "R82"]) 
    # serial indexing
    @test residue_ticks(atoms; stride=20,serial=true) == (1:20:61, ["M11", "D31", "Q51", "I71"])
    @test_throws ArgumentError residue_ticks(atoms; stride = 20, first = 0, serial=true)
    @test residue_ticks(atoms; stride = 20, first = 13, serial=true) == (13:20:73, ["I23", "K43", "G63", "L83"])
    @test residue_ticks(atoms; stride = 20, last = 42, serial=true) == (1:20:41, ["M11", "D31", "Q51"])
    @test_throws ArgumentError residue_ticks(atoms; stride = 20, first = 42, last = 90, serial=true) 
    @test residue_ticks(atoms; stride = 20, first = 32, last = 75, serial=true) == (32:20:72, ["D42", "D62", "R82"]) 
    # residue indices do not start with 1
    atoms = wget("1LBD", "protein")
    @test residue_ticks(atoms, stride=38, serial=false) == ([225, 263, 301, 339, 377, 415, 453], ["S225", "D263", "L301", "S339", "N377", "F415", "E453"])
    @test residue_ticks(atoms; stride=1, first = 227, last = 231, serial=false) == ([227, 228, 229, 230, 231], ["N227", "E228", "D229", "M230", "P231"])
    @test residue_ticks(atoms; stride=2, first = 227, last = 231, serial=false) == ([227, 229, 231], ["N227", "D229", "P231"])
    @test residue_ticks(atoms; stride=2, first = 227, last = 231, serial=true) == (227:2:231, ["L451", "E453", "L455"])
    # three-letter return codes
    @test residue_ticks(atoms; stride=2, first = 227, last = 231, oneletter=false, serial=false) == ([227, 229, 231], ["ASN227", "ASP229", "PRO231"])

    # non-unique residue numbers
    ats = read_pdb(PDBTools.SMALLPDB, "protein")
    ats_dup = vcat(ats, copy(ats))
    @test residue_ticks(ats_dup) == (1:1:6, ["A1", "C2", "D3", "A1", "C2", "D3"])
    @test residue_ticks(ats_dup; stride=3) == (1:3:4, ["A1", "A1"])
    @test residue_ticks(ats_dup; first=2, last=5) == (2:1:5, ["C2", "D3", "A1", "C2"])
    @test residue_ticks(ats_dup; serial=false) == (1:1:6, ["A1", "C2", "D3", "A1", "C2", "D3"])

    # additional input errors
    @test_throws ArgumentError residue_ticks(ats; first=0)
    @test_throws ArgumentError residue_ticks(ats; last=36)
    @test_throws ArgumentError residue_ticks(ats; serial=true, first=0)
    @test_throws ArgumentError residue_ticks(ats; serial=true, last=36)

    # resnums out of order
    for residue in eachresidue(ats)
        if resnum(residue) == 2
            for at in residue
                at.resnum = 4
            end
        end
    end
    @test residue_ticks(ats; serial=false) == (1:1:3, ["A1", "C4", "D3"])
    @test residue_ticks(ats; serial=true) == (1:1:3, ["A1", "C4", "D3"])

end<|MERGE_RESOLUTION|>--- conflicted
+++ resolved
@@ -1,9 +1,5 @@
 """
-<<<<<<< HEAD
-   Residue(atoms::AbstractVector{<:Atom}, range::UnitRange{Int})
-=======
     Residue
->>>>>>> cee3b900
 
 Residue data structure. 
 
@@ -84,25 +80,7 @@
         atoms[i].segname,
     )
 end
-<<<<<<< HEAD
 Residue(atoms::AbstractVector{<:Atom}) = Residue(atoms, 1:length(atoms))
-
-function Base.getindex(residue::Residue, i::Int)
-    i > 0 || throw(ArgumentError("Residue index must be in 1:$(length(residue))"))
-    (i <= length(residue)) || throw(ArgumentError("Residue has $(length(residue)) atoms, tried to fetch index $i."))
-    i = first(residue.range) + i - 1
-    residue.atoms[i]
-end
-
-#
-# Structure and function to define the eachresidue iterator
-#
-struct EachResidue{T<:AbstractVector{<:Atom}}
-    atoms::T
-end
-=======
-Residue(atoms::AbstractVector{<:Atom}) = Residue(atoms, eachindex(atoms))
->>>>>>> cee3b900
 
 """
     eachresidue(atoms::AbstractVector{<:Atom})
