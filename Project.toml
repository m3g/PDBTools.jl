--- conflicted
+++ resolved
@@ -13,14 +13,9 @@
 Printf = "de0858da-6303-5e67-8744-51eddeeeb8d7"
 
 [compat]
-<<<<<<< HEAD
 Formatting = "0.4"
 Parameters = "0.12"
 StaticArrays = "1"
 julia = "1"
-=======
-StaticArrays = "1"
-julia = "1"
 Parameters = "0.12"
-Formatting = "0.4"
->>>>>>> 3882e19f
+Formatting = "0.4"